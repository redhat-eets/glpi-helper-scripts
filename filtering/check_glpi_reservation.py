#!/usr/bin/env python3
"""
|------------------------------------------------------------------------------|
|                                                                              |
|    Filename: check_glpi_reservation.py                                       |
|     Authors: Daniel Kostecki                                                 |
|              Adhitya Logan                                                   |
| Description: GLPI Computer REST API reservation checks.                      |
|                                                                              |
|------------------------------------------------------------------------------|
"""
# Imports.
import sys

sys.path.append("..")
from common.sessionhandler import SessionHandler
from common.urlinitialization import UrlInitialization
from common.utils import (
    print_final_help,
    get_reservations,
)
from common.parser import argparser

# Suppress InsecureRequestWarning caused by REST access without
# certificate validation.
import urllib3

urllib3.disable_warnings(urllib3.exceptions.InsecureRequestWarning)


def main() -> None:
    """Main function"""
    # Get the command line arguments from the user.
    parser = argparser()
    parser.parser.description = "GLPI Computer REST reservation check."
    parser.parser.add_argument(
        "-y",
        "--yaml",
        default=False,
        action="store_true",
        required=False,
        help="a flag for concise output of only the yaml, useful for "
        + "programmatic parsing",
    )
<<<<<<< HEAD

    args = parser.parser.parse_args()
=======
    parser.add_argument(
        "-v",
        "--no_verify",
        action="store_true",
        help="Use this flag if you want to not verify the SSL session if it fails",
    )
    parser.add_argument(
        "-H",
        "--hostname",
        type=str,
        help="Use this flag if you want to list reservations for a specific machine",
    )
    parser.add_argument(
        "-u",
        "--user",
        type=str,
        help="Use this flag if you want to list reservations made by a specific user"
    )
    args = parser.parse_args()
>>>>>>> 94bbaa62
    user_token = args.token
    ip = args.ip
    global concise
    concise = args.yaml
    no_verify = args.no_verify
    hostname = args.hostname
    user = args.user
    urls = UrlInitialization(ip)

    with SessionHandler(user_token, urls, no_verify) as session:
        print(get_reservations(session, urls, hostname, user))

    if not concise:
        print_final_help()


# Executes main if run as a script.
if __name__ == "__main__":
    main()<|MERGE_RESOLUTION|>--- conflicted
+++ resolved
@@ -42,30 +42,19 @@
         help="a flag for concise output of only the yaml, useful for "
         + "programmatic parsing",
     )
-<<<<<<< HEAD
-
-    args = parser.parser.parse_args()
-=======
-    parser.add_argument(
-        "-v",
-        "--no_verify",
-        action="store_true",
-        help="Use this flag if you want to not verify the SSL session if it fails",
-    )
-    parser.add_argument(
+    parser.parser.add_argument(
         "-H",
         "--hostname",
         type=str,
         help="Use this flag if you want to list reservations for a specific machine",
     )
-    parser.add_argument(
+    parser.parser.add_argument(
         "-u",
         "--user",
         type=str,
         help="Use this flag if you want to list reservations made by a specific user"
     )
-    args = parser.parse_args()
->>>>>>> 94bbaa62
+    args = parser.parser.parse_args()
     user_token = args.token
     ip = args.ip
     global concise
