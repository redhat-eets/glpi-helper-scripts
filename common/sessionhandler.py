--- conflicted
+++ resolved
@@ -41,14 +41,11 @@
                 self.session.verify = False
                 self.session_token = self.session.get(url=urls.INIT_URL)
         else:
-<<<<<<< HEAD
             self.session_token = self.session.get(url=urls.INIT_URL)
-=======
-            self.session_token = self.session.get(url=init_url)
         if 'ERROR_GLPI_LOGIN_USER_TOKEN' in self.session_token.json():
             print("ERROR_GLPI_LOGIN_USER_TOKEN, exiting...")
             exit()
->>>>>>> d1bb32b5
+            
         self.session.headers.update(
             {"Session-Token": self.session_token.json()["session_token"]}
         )
