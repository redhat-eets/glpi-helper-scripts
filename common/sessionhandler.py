"""
|------------------------------------------------------------------------------|
|                                                                              |
|    Filename: sessionhandler.py                                               |
|     Authors: Daniel Kostecki                                                 |
|              Adhitya Logan                                                   |
| Description: Class to create and delete GLPI API sessions gracefully         |
|                                                                              |
|------------------------------------------------------------------------------|
"""

import logging
import requests
from common.urlinitialization import UrlInitialization


log = logging.getLogger(__name__)


class SessionHandler:
    def __init__(
        self, token: str, urls: UrlInitialization, no_verify: bool = False
    ) -> None:
        """Initialize the session handler object

        Args:
            self:             self
            token (str):      the GLPI REST API token
            urls (UrlInitialization):   the GLPI URLs
            no_verify (bool): if present, this will not verify the SSL session
                              if it fails, allowing the script to proceed
        """
        log.debug("\nInitializing the REST session:")
        self.del_url = urls.KILL_URL
        self.session = requests.Session()
        self.session.headers.update({"Authorization": "user_token " + token})
        if no_verify:
            try:
                self.session_token = self.session.get(url=urls.INIT_URL)
            except requests.exceptions.SSLError:
                self.session.verify = False
                self.session_token = self.session.get(url=urls.INIT_URL)
        else:
<<<<<<< HEAD
            self.session_token = self.session.get(url=urls.INIT_URL)
        if "ERROR_GLPI_LOGIN_USER_TOKEN" in self.session_token.json():
            print("ERROR_GLPI_LOGIN_USER_TOKEN, exiting...")
=======
            self.session_token = self.session.get(url=init_url)

        if "session_token" not in self.session_token.json():
            print(
                "An error occurred when initializing the REST session:",
                self.session_token.json(),
                "exiting...",
                sep="\n",
            )
>>>>>>> 7eeb33cc
            exit()

        self.session.headers.update(
            {"Session-Token": self.session_token.json()["session_token"]}
        )
        log.debug(str(self.session_token) + "\n")

    def __enter__(self) -> None:
        """Return the session

        Args:
            self: self
        """
        return self.session

    def __exit__(self, exception_type, exception, traceback) -> None:
        """Kill the REST session

        Args:
            self: self
        """
        log.debug("Killing session:")
        kill = self.session.get(url=self.del_url)
        log.debug(str(kill) + "\n")<|MERGE_RESOLUTION|>--- conflicted
+++ resolved
@@ -41,11 +41,6 @@
                 self.session.verify = False
                 self.session_token = self.session.get(url=urls.INIT_URL)
         else:
-<<<<<<< HEAD
-            self.session_token = self.session.get(url=urls.INIT_URL)
-        if "ERROR_GLPI_LOGIN_USER_TOKEN" in self.session_token.json():
-            print("ERROR_GLPI_LOGIN_USER_TOKEN, exiting...")
-=======
             self.session_token = self.session.get(url=init_url)
 
         if "session_token" not in self.session_token.json():
@@ -55,7 +50,6 @@
                 "exiting...",
                 sep="\n",
             )
->>>>>>> 7eeb33cc
             exit()
 
         self.session.headers.update(
