--- conflicted
+++ resolved
@@ -217,7 +217,6 @@
                     command.extend(["-e"])
                 if overwrite:
                     command.extend(["-o"])
-<<<<<<< HEAD
                 if sunbird_username and sunbird_password and sunbird_url:
                     command.extend(
                         [
@@ -231,9 +230,6 @@
                     )
                 if sunbird_config:
                     command.extend(["-C", sunbird_config])
-                output = subprocess.check_output(command)
-                print(output.decode("utf-8"))
-=======
                 try:
                     output = subprocess.check_output(command, stderr=subprocess.STDOUT)
                     print(output.decode("utf-8"))
@@ -243,7 +239,6 @@
                     full_error = e.output.decode().strip()
                     print("Error:", full_error.splitlines()[-1])
                     error_messages[split_line[0].strip()] = full_error.splitlines()[-1]
->>>>>>> add37831
                 print("\n")
             else:
                 print("Line formatting incorrect, length is not 5:\n\t")
