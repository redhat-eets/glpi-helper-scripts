#!/usr/bin/env python3
"""
|------------------------------------------------------------------------------|
|                                                                              |
|    Filename: create_glpi_computer_redfish.py                                 |
|     Authors: Daniel Kostecki                                                 |
|              Adhitya Logan                                                   |
| Description: GLPI REST API Computer upload/update implementation             |
|              modified for gathering server information using the Redfish     |
|              REST API. The intention is to have a more generic, os-agnostic  |
|              approach to gathering server information.                       |
|                                                                              |
|------------------------------------------------------------------------------|
"""
# Imports.
import sys

sys.path.append("..")
import json
from common.sessionhandler import SessionHandler
from common.urlinitialization import UrlInitialization, validate_url
from common.utils import (
    print_final_help,
    check_and_post,
    check_and_post_device_memory_item,
    check_fields,
    check_field,
)
from common.switches import Switches
from common.parser import argparser
import redfish
import requests
import subprocess
import yaml

# Suppress InsecureRequestWarning caused by REST access to Redfish without
# certificate validation.
import urllib3

urllib3.disable_warnings(urllib3.exceptions.InsecureRequestWarning)


def main() -> None:
    """Main function"""
    # Get the command line arguments from the user.
    parser = argparser()
    parser.parser.description = (
        "GLPI Computer REST upload example. NOTE: needs to "
        + "be run with root priviledges."
    )
    parser.parser.add_argument(
        "-g",
        "--general_config",
        metavar="general_config",
<<<<<<< HEAD
        help="path to general config YAML file, see general_config_example.yaml",
=======
        help="path to general config YAML file, " + "see general_config_example.yaml",
>>>>>>> 037e044f
        required=True,
    )
    parser.parser.add_argument(
        "-l",
        "--lab",
        action="store",
        required=True,
        help="the lab in which this server resides",
    )
    parser.parser.add_argument(
        "--ipmi_ip",
        metavar="ipmi_ip",
        type=str,
        required=True,
        help="the IPMI IP address of the server",
    )
    parser.parser.add_argument(
        "--ipmi_user",
        metavar="ipmi_user",
        type=str,
        required=True,
        help="the IPMI username",
    )
    parser.parser.add_argument(
        "--ipmi_pass",
        metavar="ipmi_pass",
        type=str,
        required=True,
        help="the IPMI password",
    )
    parser.parser.add_argument(
        "--public_ip",
        metavar="public_ip",
        type=str,
        required=True,
        help="the public IP address of the server",
    )
    parser.parser.add_argument(
        "-n",
        "--no_dns",
        metavar="no_dns",
        type=str,
        help="Use this flag if you want to use a custom string as the"
        + "name of this machine instead of using its DNS via nslookup",
    )
    parser.parser.add_argument(
        "-s",
        "--sku",
        action="store_true",
        help="Use this flag if you want to use the SKU of this Dell machine"
        + "instead of its serial number",
    )
    parser.parser.add_argument(
        "-c",
        "--switch_config",
        metavar="switch_config",
        help="optional path to switch config YAML file",
    )
    parser.parser.add_argument(
        "-e",
        "--experiment",
        action="store_true",
        help="Use this flag if you want to append '_TEST' to the serial number",
    )
    parser.parser.add_argument(
        "-p",
        "--put",
        action="store_true",
        help="Use this flag if you want to only use PUT requests",
    )
    parser.parser.add_argument(
        "-o",
        "--overwrite",
        action="store_true",
        help="Use this flag if you want to overwrite existing names",
    )
    parser.parser.add_argument(
        "-U", "--sunbird_username", type=str, help="Username of Sunbird account"
    )
    parser.parser.add_argument(
        "-P", "--sunbird_password", type=str, help="Password of Sunbird account"
    )
    parser.parser.add_argument(
        "-S", "--sunbird_url", type=str, help="URL of Sunbird instance"
    )
    parser.parser.add_argument(
        "-C",
        "--sunbird_config",
        metavar="general_config",
        help="path to sunbird config YAML file, see "
        + "integration/sunbird/example_sunbird.yml as an example",
    )
    args = parser.parser.parse_args()

    # Process General Config
    with open(args.general_config, "r") as config_path:
        config_map = yaml.safe_load(config_path)

    if "ACCELERATOR_IDS" in config_map:
        global ACCELERATOR_IDS
        ACCELERATOR_IDS = config_map["ACCELERATOR_IDS"]

    # Process Sunbird Config
    if args.sunbird_config:
        with open(args.sunbird_config, "r") as sunbird_config_path:
            sunbird_config = yaml.safe_load(sunbird_config_path)
    else:
        sunbird_config = args.sunbird_config

    global LAB_CHOICE
    LAB_CHOICE = args.lab

    user_token = args.token
    ip = args.ip
    ipmi_ip = args.ipmi_ip
    ipmi_username = args.ipmi_user
    ipmi_password = args.ipmi_pass
    public_ip = args.public_ip
    no_dns = args.no_dns
    sku = args.sku
    switch_config = args.switch_config
    no_verify = args.no_verify
    sunbird_username = args.sunbird_username
    sunbird_password = args.sunbird_password
    if args.sunbird_url:
        sunbird_url = validate_url(args.sunbird_url)
    else:
        sunbird_url = None
    global TEST
    TEST = args.experiment
    global PUT
    PUT = args.put
    overwrite = args.overwrite

    urls = UrlInitialization(ip)
    Switches(switch_config)

    global REDFISH_BASE_URL
    REDFISH_BASE_URL = "https://" + ipmi_ip

    REDFISH_OBJ = redfish.redfish_client(
        base_url=REDFISH_BASE_URL,
        username=ipmi_username,
        password=ipmi_password,
        default_prefix="/redfish/v1",
        timeout=20,
    )

    REDFISH_OBJ.login(auth="session")

    update_redfish_system_uri(REDFISH_OBJ, urls)

    system_json = get_redfish_system(REDFISH_OBJ)
    processor_output = get_processor(REDFISH_OBJ)

    if processor_output:
        cpu_list = list(processor_output)
    memory_output = get_memory(REDFISH_OBJ)
    if memory_output:
        ram_list = list(memory_output)
    storage_output = get_storage(REDFISH_OBJ)
    if storage_output:
        storage_list = list(storage_output)
    else:
        storage_list = []

    network_output = get_network(REDFISH_OBJ)
    if network_output:
        nic_output, port_output = network_output
    else:
        nic_output = False
        port_output = False
    if nic_output:
        nic_list = list(nic_output)
    else:
        nic_list = []
    if port_output:
        port_list = list(port_output)
    else:
        port_list = []

    REDFISH_OBJ.logout()
    if no_dns:
        hostname = no_dns
    else:
        try:
            hostname_raw = str(subprocess.check_output(["nslookup", public_ip]))
        except subprocess.CalledProcessError:
            if (
                sku
                and "dell" in system_json["Manufacturer"].lower()
                and "SKU" in system_json
            ):
                print("nslookup not working, using SKU as name instead")
                hostname = system_json["SKU"]
            else:
                print("nslookup not working, using SerialNumber as name instead")
                hostname = system_json["SerialNumber"]
        else:
            # NOTE: Not a typo, there are escaped newlines in nslookup apparently.
            hostname = strip_hostname(hostname_raw.split("\\n"))

    with SessionHandler(user_token, urls, no_verify) as session:
        post_to_glpi(
            session,
            system_json,
            cpu_list,
            hostname,
            ram_list,
            storage_list,
            nic_list,
            port_list,
            sku,
            urls,
            overwrite,
            sunbird_username,
            sunbird_password,
            sunbird_url,
            sunbird_config,
        )

    print_final_help()


def check_resp_redfish_api(response: redfish.rest.v1.RestResponse) -> int:
    """Method for retrieving the status code for a Redfish API call

    Args:
        response (Redfish Rest Response object): The Redfish response object

    Returns:
        int: The status code of the redfish response
    """
    response = str(response)
    response = response.split()
    return int(response[0])


def update_redfish_system_uri(
    redfish_session: redfish.rest.v1.HttpClient, urls: UrlInitialization
) -> None:
    """Update the Redfish URL's to use the name of the system

    Args:
        redfish_session (Redfish HTTP Client): The Redfish client object
        urls (common.urlinitialization.UrlInitialization): GLPI API URL's

    """
    print("Getting Redfish system URI:")
    system_summary = redfish_session.get(urls.REDFISH_SYSTEM_GENERIC)

    if check_resp_redfish_api(system_summary) != 200:
        return False
    else:
        system_json = json.loads(system_summary.text)
        global REDFISH_SYSTEM_URI
        REDFISH_SYSTEM_URI = system_json["Members"][0]["@odata.id"]
        global REDFISH_PROCESSOR_URI
        REDFISH_PROCESSOR_URI = REDFISH_SYSTEM_URI + "/Processors"
        global REDFISH_SIMPLE_STORAGE_URI
        REDFISH_SIMPLE_STORAGE_URI = REDFISH_SYSTEM_URI + "/SimpleStorage"  # May 503
        global REDFISH_SYSTEMS_ETHERNET_INTERFACES_URI
        REDFISH_SYSTEMS_ETHERNET_INTERFACES_URI = (
            REDFISH_SYSTEM_URI + "/EthernetInterfaces"
        )  # May 503 (Needs TAS per manual)
        global REDFISH_MEMORY_URI
        REDFISH_MEMORY_URI = REDFISH_SYSTEM_URI + "/Memory"
        global REDFISH_STORAGE_URI
        REDFISH_STORAGE_URI = REDFISH_SYSTEM_URI + "/Storage"
        global REDFISH_NETWORK_URI
        REDFISH_NETWORK_URI = REDFISH_SYSTEM_URI + "/NetworkInterfaces"


def get_redfish_system(redfish_session: redfish.rest.v1.HttpClient) -> dict:
    """Get the basic information of the system from Redfish

    Args:
        redfish_session (Redfish HTTP Client): The Redfish client object

    Returns:
        dict: the basic information of the system
    """
    print("Getting Redfish system information:")
    system_summary = redfish_session.get(REDFISH_SYSTEM_URI)

    if check_resp_redfish_api(system_summary) != 200:
        return False
    else:
        return json.loads(system_summary.text)


def get_processor(redfish_session: redfish.rest.v1.HttpClient) -> list:
    """Get information about processors from Redfish

    Args:
        redfish_session (Redfish HTTP Client): The Redfish client object

    Returns:
        cpu_list: Information about processors
    """
    print("Getting Redfish processor information:")
    processor_summary = redfish_session.get(REDFISH_PROCESSOR_URI)
    cpu_list = []
    if "Members" in processor_summary.text:
        for cpu in json.loads(processor_summary.text)["Members"]:
            cpu_info = redfish_session.get(cpu["@odata.id"])
            cpu_list.append(cpu_info.text)

    if check_resp_redfish_api(processor_summary) != 200:
        return False
    else:
        return cpu_list


def get_memory(redfish_session: redfish.rest.v1.HttpClient) -> list:
    """Get RAM information from Redfish

    Args:
        redfish_session (Redfish HTTP Client): The Redfish client object

    Returns:
        ram_list: Information about RAM
    """
    print("Getting Redfish memory information:")
    memory_summary = redfish_session.get(REDFISH_MEMORY_URI)
    ram_list = []
    if "Members" in memory_summary.text:
        for ram in json.loads(memory_summary.text)["Members"]:
            ram_info = redfish_session.get(ram["@odata.id"])
            ram_list.append(ram_info.text)

    if check_resp_redfish_api(memory_summary) != 200:
        return False
    else:
        return ram_list


def get_storage(redfish_session: redfish.rest.v1.HttpClient) -> list:  # noqa: C901
    """Get drive information from Redfish

    Args:
        redfish_session (Redfish HTTP Client): The Redfish client object

    Returns:
        drive_list (list): Information about drives
    """
    print("Getting Redfish storage information:")
    storage_summary = redfish_session.get(REDFISH_STORAGE_URI)

    hp = False
    drive_list = []
    if (
        "Members" in storage_summary.text
        and json.loads(storage_summary.text)["Members"] != []
    ):
        for storage in json.loads(storage_summary.text)["Members"]:
            storage_info = redfish_session.get(storage["@odata.id"])
            if (
                "Drives" in storage_info.text
                and json.loads(storage_info.text)["Drives"] != []
            ):
                for drive in json.loads(storage_info.text)["Drives"]:
                    drive_info = redfish_session.get(drive["@odata.id"])
                    drive_list.append(drive_info.text)

    # Get HP-specific disks
    system_summary = get_redfish_system(redfish_session)
    if "Oem" in system_summary:
        if "Hp" in system_summary["Oem"] or "Hpe" in system_summary["Oem"]:
            hp = True
            smart_storage_info = None
            if "Hp" in system_summary["Oem"]:
                if "Links" in system_summary["Oem"]["Hp"]:
                    if "SmartStorage" in system_summary["Oem"]["Hp"]["Links"]:
                        smart_storage_info = redfish_session.get(
                            system_summary["Oem"]["Hp"]["Links"]["SmartStorage"][
                                "@odata.id"
                            ]
                        )
            if "Hpe" in system_summary["Oem"]:
                if "Links" in system_summary["Oem"]["Hpe"]:
                    if "SmartStorage" in system_summary["Oem"]["Hpe"]["Links"]:
                        smart_storage_info = redfish_session.get(
                            system_summary["Oem"]["Hpe"]["Links"]["SmartStorage"][
                                "@odata.id"
                            ]
                        )
            if smart_storage_info:
                if "Links" in smart_storage_info.dict:
                    if "ArrayControllers" in smart_storage_info.dict["Links"]:
                        ac_info = redfish_session.get(
                            smart_storage_info.dict["Links"]["ArrayControllers"][
                                "@odata.id"
                            ]
                        )
                        if "Members" in ac_info.dict:
                            for ac in ac_info.dict["Members"]:
                                ac_member_info = redfish_session.get(ac["@odata.id"])
                                if "Links" in ac_member_info.dict:
                                    if "PhysicalDrives" in ac_member_info.dict["Links"]:
                                        hp_drive_endpoint = redfish_session.get(
                                            ac_member_info.dict["Links"][
                                                "PhysicalDrives"
                                            ]["@odata.id"]
                                        )
                                        if "Members" in hp_drive_endpoint.dict:
                                            for hp_drive in hp_drive_endpoint.dict[
                                                "Members"
                                            ]:
                                                hp_drive_info = redfish_session.get(
                                                    hp_drive["@odata.id"]
                                                )
                                                drive_list.append(hp_drive_info.text)

    if check_resp_redfish_api(storage_summary) != 200 and not hp:
        return False
    else:
        return drive_list


def get_network(redfish_session: redfish.rest.v1.HttpClient) -> list:
    """Get nic and network port information from Redfish

    Args:
        redfish_session (Redfish HTTP Client): The Redfish client object

    Returns:
        nic_list, port_list (tuple): Information about network cards and ports
    """
    print("Getting Redfish network information:")
    network_summary = redfish_session.get(REDFISH_NETWORK_URI)
    nic_list = []
    port_list = []
    eth_list = []
    if "Members" in network_summary.text:
        for nic in json.loads(network_summary.text)["Members"]:
            network_interface = redfish_session.get(nic["@odata.id"])
            if (
                "Links" in network_interface.text
                and "NetworkAdapter" in network_interface.dict["Links"]
            ):
                network_adapter_endpoint = network_interface.dict["Links"][
                    "NetworkAdapter"
                ]["@odata.id"]
                nic_info = redfish_session.get(network_adapter_endpoint)
                nic_list.append(nic_info.text)
                if "NetworkPorts" in nic_info.text:
                    if type(json.loads(nic_info.text)["NetworkPorts"]) == list:
                        ports_info = redfish_session.get(
                            json.loads(nic_info.text)["NetworkPorts"][0]["@odata.id"]
                        )
                    else:
                        ports_info = redfish_session.get(
                            json.loads(nic_info.text)["NetworkPorts"]["@odata.id"]
                        )
                    if "Members" in ports_info.text:
                        for port in json.loads(ports_info.text)["Members"]:
                            if "@odata.id" in port:
                                port_info = redfish_session.get(port["@odata.id"])
                                port_list.append(port_info.text)
    ethernet_summary = redfish_session.get(REDFISH_SYSTEMS_ETHERNET_INTERFACES_URI)
    if "Members" in ethernet_summary.text:
        for eth in json.loads(ethernet_summary.text)["Members"]:
            ethernet_interface = redfish_session.get(eth["@odata.id"])
            eth_list.append(ethernet_interface.text)

    if check_resp_redfish_api(network_summary) != 200:
        return False
    else:
        if port_list:
            return nic_list, port_list
        else:
            return nic_list, eth_list


def post_to_glpi(  # noqa: C901
    session: requests.sessions.Session,
    system_json: dict,
    cpu_list: list,
    hostname: str,
    ram_list: list,
    drive_list: list,
    nics_dict: list,
    networks_dict: list,
    sku: bool,
    urls: UrlInitialization,
    overwrite: bool,
    sunbird_username: str,
    sunbird_password: str,
    sunbird_url: str,
    sunbird_config: dict,
) -> None:
    """A method to post the JSON created to GLPI. This method calls numerous helper
       functions which create different parts of the JSON required, get fields from
       GLPI, and post new fields to GLPI when required. This method takes the GLPIREST
       session and returns when complete.

    Args:
        session (Session object): The requests session object
        system_json (dict): Basic information about the system
        cpu_list (list): Information about processors in system
        hostname (str): Hostname of system
        ram_list (list): Information about RAM in system
        drive_list (list): Information about drives in system
        nics_dict (list): Information about network cards in system
        networks_dict (list): Information about network ports in system
        sku (bool): Determines if SKU should be used instead of Serial Number
        urls (common.urlinitialization.UrlInitialization): GLPI API URL's
        overwrite (bool): flagged to overwrite existing names
        sunbird_username (str): Sunbird username
        sunbird_password (str): Sunbird password
        sunbird_url (str): Sunbird URL
        sunbird_config (dict): a user-provided dictionary of lab locations and cabinets
    """
    if sku and "dell" in system_json["Manufacturer"].lower() and "SKU" in system_json:
        serial_number = system_json["SKU"]
    else:
        serial_number = system_json["SerialNumber"]
    # Append TEST to the serial number if the TEST flag is set.
    if TEST:
        serial_number = serial_number + "_TEST"
    uuid = system_json["UUID"]

    # Call helper functions to check fields present in GLPI for the various
    # machine fields to be populated and post them to GLPI if necessary.
    #
    # NOTE: Different helper functions exist because of different syntax,
    #       field names, and formatting in the API.
    computer_type_id = check_and_post(
        session, urls.COMPUTER_TYPE_URL, {"name": "Server"}
    )

    manufacturers_id = check_and_post(
        session, urls.MANUFACTURER_URL, {"name": system_json["Manufacturer"]}
    )
    computer_model_id = check_and_post(
        session, urls.COMPUTER_MODEL_URL, {"name": system_json["Model"]}
    )
    processors_id = check_and_post_processor(session, cpu_list, urls.CPU_URL, urls)
    locations_id = check_and_post(session, urls.LOCATION_URL, {"name": LAB_CHOICE})

    # The final dictionary for the machine JSON to post.
    glpi_post = {}
    # Add the computer name.
    glpi_post["name"] = hostname

    # Add the computer serial number.
    glpi_post["serial"] = serial_number
    # Add the computer type.
    glpi_post["computertypes_id"] = computer_type_id
    # Add the computer manufacturer.
    glpi_post["manufacturers_id"] = manufacturers_id
    # Add the computer model.
    glpi_post["computermodels_id"] = computer_model_id
    # Add the system uuid.
    glpi_post["uuid"] = uuid
    # Add the location.
    glpi_post["locations_id"] = locations_id

    # Get the list of computers and check the serial number. If the serial
    # number matches then use a PUT to modify the cooresponding computer by ID.
    glpi_fields_list = check_fields(session, urls.COMPUTER_URL)
    comment = None
    COMPUTER_ID = None
    for glpi_computer in glpi_fields_list:
        if glpi_computer["serial"] == serial_number:
            global PUT
            PUT = True
            COMPUTER_ID = glpi_computer["id"]
            comment = glpi_computer["comment"]
            if glpi_computer["name"] != glpi_post["name"] and not overwrite:
                print("Using pre-existing name for computer...")
                glpi_post["name"] = glpi_computer["name"]
            break

    # Add BMC Address to the Computer
    plugin_response = check_fields(session, urls.BMC_URL)
    glpi_post = update_bmc_address(
        glpi_post, plugin_response, COMPUTER_ID, REDFISH_BASE_URL, comment, PUT
    )

    # If the PUT flag is set then PUT the data to GLPI to modify the existing
    # machine, otherwise POST it to create a new machine.
    print("Sending JSON to GLPI server:")
    if PUT:
        computer_response = session.put(
            url=urls.COMPUTER_URL + str(COMPUTER_ID), json={"input": glpi_post}
        )
        print(str(computer_response) + "\n")
    else:
        computer_response = session.post(
            url=urls.COMPUTER_URL, json={"input": glpi_post}
        )
        print(str(computer_response) + "\n")
        COMPUTER_ID = computer_response.json()["id"]

    # Get Rack Location from Sunbird if all relevant flags are provided
    if all(
        parameter is not None
        for parameter in [sunbird_username, sunbird_password, sunbird_url]
    ):
        add_rack_location_from_sunbird(
            session,
            urls,
            serial_number,
            locations_id,
            COMPUTER_ID,
            sunbird_url,
            sunbird_username,
            sunbird_password,
            sunbird_config,
        )
    else:
        print(
            (
                "To get rack locations from Sunbird, you need to provide the "
                "Sunbird URL, username, and password via the -U, -P, and -S flags."
                "Importing without Sunbird info..."
            )
        )

    # NOTE: The 'check_and_post' style helper methods called below (for the
    # processor(s), operating system, switches, memory, and network) come after
    # the PUT/POST of the machine itself because they require the computer's ID.
    check_and_post_processor_item(
        session,
        cpu_list,
        urls.CPU_ITEM_URL,
        COMPUTER_ID,
        processors_id,
        "Computer",
        len(cpu_list),
    )
    # Create network devices.
    nic_ids = {}
    for name in nics_dict:
        bandwidth = ""
        nic_model_id = 0
        if "Model" in name:
            nic_model_id = check_and_post(
                session,
                urls.DEVICE_NETWORK_CARD_MODEL_URL,
                {"name": json.loads(name)["Model"]},
            )

        vendor = 0
        if "Manufacturer" in name:
            if json.loads(name)["Manufacturer"]:
                vendor = json.loads(name)["Manufacturer"]
            else:
                vendor = "None"

        if "Id" in json.loads(name):
            manufacturers_id = vendor
            if vendor:
                manufacturers_id = check_and_post(
                    session, urls.MANUFACTURER_URL, {"name": vendor}
                )
            nic_id = check_and_post(
                session,
                urls.DEVICE_NETWORK_CARD_URL,
                {
                    "designation": json.loads(name)["Id"],
                    "bandwidth": bandwidth,
                    "manufacturers_id": manufacturers_id,
                    "devicenetworkcardmodels_id": nic_model_id,
                },
            )
            nic_item_id = check_and_post(
                session,
                urls.DEVICE_NETWORK_CARD_ITEM_URL,
                {
                    "items_id": COMPUTER_ID,
                    "itemtype": "Computer",
                    "devicenetworkcards_id": nic_id,
                    "mac": "",
                },
            )
            nic_ids[json.loads(name)["Id"]] = nic_item_id

    # Create network ports by logical number based off the networks dictionary
    # queried from the machine.
    global switch_dict
    switch_dict = {}
    logical_number = 0
    for name in networks_dict:
        search_criteria = {
            "items_id": COMPUTER_ID,
            "itemtype": "Computer",
            "logical_number": logical_number,
            "name": json.loads(name)["Id"],
            "instantiation_type": "NetworkPortEthernet",
        }

        if "AssociatedNetworkAddresses" in json.loads(name):
            additional_information = {
                "mac": json.loads(name)["AssociatedNetworkAddresses"][0]
            }
        elif "MACAddress" in json.loads(name):
            additional_information = {"mac": json.loads(name)["MACAddress"]}
        else:
            additional_information = None
        network_port_id = check_and_post(
            session, urls.NETWORK_PORT_URL, search_criteria, additional_information
        )
        try:
            speed = json.loads(name)["SpeedMbps"]
        except KeyError:
            pass
        try:
            speed = json.loads(name)["SupportedLinkCapabilities"][0]["LinkSpeedMbps"]
        except KeyError:
            speed = 0
        nic_id = ""
        if json.loads(name)["Id"] in nic_ids:
            nic_id = nic_ids[json.loads(name)["Id"]]
        else:
            nic_id = 0
        check_and_post(
            session,
            urls.NETWORK_PORT_ETHERNET_URL,
            {
                "networkports_id": network_port_id,
            },
            {
                "items_devicenetworkcards_id": nic_id,
                "speed": speed,
            },
        )
        logical_number += 1

    # Create Memory types.
    memory_item_dict = {}
    for ram in ram_list:
        ram = json.loads(ram)
        if ("Status" in ram and ram["Status"]["State"] == "Enabled") or (
            "DIMMStatus" in ram and ram["DIMMStatus"] == "GoodInUse"
        ):
            if "MemoryDeviceType" in ram:
                memory_type_id = check_and_post(
                    session,
                    urls.DEVICE_MEMORY_TYPE_URL,
                    {"name": ram["MemoryDeviceType"]},
                )
            elif "DIMMType" in ram:  # HP field
                memory_type_id = check_and_post(
                    session, urls.DEVICE_MEMORY_TYPE_URL, {"name": ram["DIMMType"]}
                )
            else:
                memory_type_id = check_and_post(
                    session, urls.DEVICE_MEMORY_TYPE_URL, {"name": "Unspecified"}
                )
            manufacturers_id = check_and_post(
                session, urls.MANUFACTURER_URL, {"name": ram["Manufacturer"].strip()}
            )
            if "TotalSystemMemoryGiB" in system_json["MemorySummary"]:
                total_system_memory = (
                    int(system_json["MemorySummary"]["TotalSystemMemoryGiB"]) * 1000
                )
            else:
                total_system_memory = ""
            if "OperatingSpeedMhz" in ram:
                memory_id = check_and_post(
                    session,
                    urls.DEVICE_MEMORY_URL,
                    {
                        "designation": ram["PartNumber"],
                        "frequence": str(ram["OperatingSpeedMhz"]),
                        "manufacturers_id": manufacturers_id,
                        "size_default": total_system_memory,
                        "devicememorytypes_id": memory_type_id,
                    },
                )
            elif "MaximumFrequencyMHz" in ram:  # HP field
                memory_id = check_and_post(
                    session,
                    urls.DEVICE_MEMORY_URL,
                    {
                        "designation": ram["PartNumber"],
                        "frequence": str(ram["MaximumFrequencyMHz"]),
                        "manufacturers_id": manufacturers_id,
                        "size_default": total_system_memory,
                        "devicememorytypes_id": memory_type_id,
                    },
                )
            if memory_id in memory_item_dict:
                memory_item_dict[memory_id]["quantity"] += 1
            else:
                memory_item_dict[memory_id] = {}
                memory_item_dict[memory_id]["quantity"] = 1
                if "CapacityMiB" in ram:
                    memory_item_dict[memory_id]["size"] = ram["CapacityMiB"]
                elif "SizeMB" in ram:  # HP field
                    memory_item_dict[memory_id]["size"] = ram["SizeMB"]
    # Create Memory Items.
    for memory_id in memory_item_dict:
        check_and_post_device_memory_item(
            session,
            urls.DEVICE_MEMORY_ITEM_URL,
            COMPUTER_ID,
            "Computer",
            memory_id,
            memory_item_dict[memory_id]["size"],
            memory_item_dict[memory_id]["quantity"],
        )

    # Create Disk items.
    for disk_id in drive_list:
        disk_id = json.loads(disk_id)
        size = 0
        if "CapacityBytes" in disk_id:
            size = round(float(disk_id["CapacityBytes"]) / 1000000)
        elif "CapacityMiB" in disk_id:
            size = disk_id["CapacityMiB"]
        check_and_post(
            session,
            urls.DISK_ITEM_URL,
            {
                "items_id": COMPUTER_ID,
                "itemtype": "Computer",
                "name": disk_id.get("SerialNumber"),
                "totalsize": size,
            },
        )

    return


def update_bmc_address(
    glpi_post: dict,
    plugin_response: list,
    computer_id: int,
    redfish_base_url: str,
    comment: str,
    put: bool,
) -> dict:
    """Add BMC address to glpi_post

    Args:
        glpi_post (dict): Contains information about a Computer to be passed to GLPI
        plugin_response (list): list of requests objects returned by BMC API endpoint
        computer_id (int): ID of the computer associated with the BMC Address
        redfish_base_url (str): URL used to connect to Redfish
        comment (str): Comment of computer in GLPI. None if this field is empty
        put (bool): If this computer already exists in GLPI

    Returns:
        glpi_post (dict): Contains information about a Computer to be passed to GLPI
    """
    if "ERROR" in plugin_response[0]:
        glpi_post = add_bmc_address_to_comments(glpi_post, redfish_base_url, comment)
        print(
            "The provided field endpoint is unavailable, "
            + "adding the BMC address to the comments."
        )
    else:
        print("Checking the 'BMC Address' field...")
        glpi_post = set_bmc_address_field(
            glpi_post, plugin_response, computer_id, redfish_base_url, put
        )

    return glpi_post


def add_bmc_address_to_comments(
    glpi_post: dict, redfish_base_url: str, comment: str
) -> dict:
    """Add BMC address to comments of GLPI post.

    Args:
        glpi_post (dict): Contains information about a Computer to be passed to GLPI
        redfish_base_url (str): URL used to connect to Redfish
        comment (str): Comment of computer in GLPI. None if this field is empty

    Returns:
        glpi_post (str): Contains information about a Computer to be passed to GLPI
    """
    if comment:
        if "BMC Address" not in comment:
            glpi_post["comment"] = (
                comment + "\nBMC Address: " + redfish_base_url.partition("https://")[2]
            )
    else:
        glpi_post["comment"] = (
            "BMC Address: " + redfish_base_url.partition("https://")[2]
        )

    return glpi_post


def set_bmc_address_field(
    glpi_post: dict,
    plugin_response: list,
    computer_id: int,
    redfish_base_url: str,
    put: bool,
) -> dict:
    """Set BMC address field of GLPI post if it's empty.

    Args:
        glpi_post (dict): Contains information about a Computer to be passed to GLPI
        plugin_response (list): list of requests objects returned by  BMC API endpoint
        computer_id (int): ID of the computer associated with the BMC Address
        redfish_base_url (str): URL used to connect to Redfish
        put (bool): If this computer already exists in GLPI

    Returns:
        glpi_post (dict): Contains information about a Computer to be passed to GLPI
    """
    if put:
        for computer in plugin_response:
            if computer["items_id"] == computer_id:
                if computer["bmcaddressfield"]:
                    print("Leaving 'BMC Address' field unchanged...")
                    return glpi_post
    glpi_post["bmcaddressfield"] = redfish_base_url.partition("https://")[2]
    print("Updating BMC Address Field...")
    return glpi_post


def strip_hostname(nslookup_output: list) -> str:
    """Get hostname from raw nslookup output

    Args:
        nslookup_output (list): Raw output of nslookup, split on '\\n'

    Returns:
        name (str): Hostname of asset
    """
    for line in nslookup_output:
        if "name = " in line:
            name_index = line.index("name = ")
            name = line[name_index + len("name = ") : -1]
            return name


def add_rack_location_from_sunbird(
    session: requests.sessions.Session,
    urls: UrlInitialization,
    serial_number: str,
    locations_id: int,
    computer_id: int,
    sunbird_url: str,
    sunbird_username: str,
    sunbird_password: str,
    sunbird_config: dict,
) -> None:
    """A method to check for a computer's rack location in Sunbird and post it to GLPI.
    If not all three of sunbird_username, sunbird_password, and sunbird_config are set,
    the check will be skipped and the import will continue without Sunbird data.

    Args:
        session (Session object): The requests session object
        urls (common.urlinitialization.UrlInitialization): GLPI API URL's
        serial_number (str): Serial number of the relevant computer
        locations_id (int): ID of the geographic location of the relevant computer
        computer_id (int): ID of the relevant computer
        sunbird_username (str): Sunbird username
        sunbird_password (str): Sunbird password
        sunbird_url (str): Sunbird URL
        sunbird_config (dict): A user-provided dictionary of lab locations and cabinets
    """
    headers = {"Accept": "application/json", "Content-Type": "application/json"}
    payload = {
        "columns": [{"name": "tiSerialNumber", "filter": {"eq": serial_number}}],
        "selectedColumns": [
            {"name": "cmbLocation"},
            {"name": "cmbCabinet"},
            {"name": "cmbUPosition"},
            {"name": "tiDataCenterName"},
            {"name": "tiRoomName"},
            {"name": "tiRUs"},
        ],
        "customFieldByLabel": True,
    }
    sunbird_response = requests.post(
        f"{sunbird_url}/api/v2/quicksearch/items",
        headers=headers,
        json=payload,
        verify=False,
        auth=(sunbird_username, sunbird_password),
    )
    sunbird_json = sunbird_response.json()["searchResults"]["items"]
    if sunbird_json:
        sunbird_location_data = sunbird_json[0]
        if sunbird_location_data["cmbLocation"] in sunbird_config:
            location_config = sunbird_config[sunbird_location_data["cmbLocation"]]

        else:
            location_config = None

        # If not explicitly provided, set the data center and room to any text before
        # the first > and after the last >. So Example > 01 > Test becomes
        # (Example, Test). Do this if the location of the machine in Sunbird isn't
        # found in the provided config file.
        if location_config is None or (
            "Data Center" not in location_config and "Room" not in location_config
        ):
            print(
                "No Sunbird config provided, setting data center and room automatically"
            )
            data_center = sunbird_location_data.get("tiDataCenterName", None)
            if "tiRoomName" in sunbird_location_data:
                room = sunbird_location_data["tiRoomName"]
            # If the Room is not specified in Sunbird, use the Data Center name
            elif data_center is not None:
                room = sunbird_location_data["tiDataCenterName"]
            else:
                room = None
        else:
            data_center = location_config.get("Data Center", None)
            room = location_config.get("Room", None)
            if room is None:
                if data_center is not None:
                    room = sunbird_location_data["tiDataCenterName"]

        location_details = {
            "location": locations_id,
            "full_location": sunbird_location_data["cmbLocation"],
            "DataCenter": data_center,
            "Room": room,
        }

        location_details["Rack"] = sunbird_location_data.get("cmbCabinet", None)

        if sunbird_location_data["cmbUPosition"]:
            location_details["Item_Rack"] = int(sunbird_location_data["cmbUPosition"])
        else:
            location_details["Item_Rack"] = None

        # Get size of asset, otherwise default to 1 RU
        if "tiRUs" in sunbird_location_data:
            location_details["required_units"] = int(sunbird_location_data["tiRUs"])
        else:
            location_details["required_units"] = 1
        # Check for Data Center
        if location_details["DataCenter"] is None:
            print("No Data Center could be retrieved from Sunbird, moving on...")
            return

        dc_id = check_and_post(
            session,
            urls.DATACENTER_URL,
            {
                "locations_id": location_details["location"],
                "name": location_details["DataCenter"],
            },
        )

        # Check for Data Center Room
        if location_details["Room"] is None:
            print("No Data Center Room was retrieved from Sunbird, moving on...")
            return

        dcrooms_id = check_and_post(
            session,
            urls.DCROOM_URL,
            {
                "locations_id": location_details["location"],
                "name": str(location_details["Room"]),
                "datacenters_id": dc_id,
            },
        )

        # Check for Rack
        if location_details["Rack"] is None:
            print("No cabinet could be retrieved from Sunbird, moving on...")
            return

        number_units = get_rack_units(
            location_details, sunbird_url, sunbird_username, sunbird_password
        )
        rack_id = check_and_post(
            session,
            urls.RACK_URL,
            {"name": location_details["Rack"], "dcrooms_id": dcrooms_id},
            {
                "number_units": number_units,
                "bgcolor": "#fec95c",  # Hardcoded, otherwise the rack won't show in UI
            },
        )

        # Check for Item Rack
        if location_details["Item_Rack"] is None:
            print(
                (
                    "No U Position was retrieved from Sunbird, "
                    "computer will not be assigned to rack."
                )
            )
            return

        check_and_update_model_size(
            session, field=location_details, urls=urls, computer_id=computer_id
        )

        check_and_post(
            session,
            urls.ITEM_RACK_URL,
            {
                "itemtype": "Computer",
                "items_id": computer_id,
            },
            {
                "position": location_details["Item_Rack"],
                "racks_id": rack_id,
                "bgcolor": "#69ceba",  # Hardcoded, otherwise the rack won't show in UI
                "orientation": 0,  # Hardcoded, otherwise the rack won't show in UI
            },
        )
        print(
            (
                f"Added computer to {location_details['DataCenter']} > "
                f"{location_details['Room']} > {location_details['Rack']} > "
                f"{location_details['Item_Rack']}"
            )
        )

    else:
        print("Couldn't find machine in Sunbird, moving on without location details")


def get_rack_units(
    field: dict, sunbird_url: str, sunbird_username: str, sunbird_password: str
) -> int:
    """Retrieve the number of units in the rack from Sunbird

    Args:
        field (dict): Contains information about the rack location
        sunbird_username (str): Sunbird username
        sunbird_password (str): Sunbird password
        sunbird_url (str): Sunbird URL

    Returns:
        int: Number of units in rack
    """
    headers = {"Accept": "application/json", "Content-Type": "application/json"}
    payload = {
        "columns": [
            {"name": "tiClass", "filter": {"eq": "Cabinet"}},
            {"name": "cmbLocation", "filter": {"eq": field["full_location"]}},
            {"name": "cmbCabinet", "filter": {"eq": field["Rack"]}},
        ],
        "selectedColumns": [{"name": "tiRUs"}],
        "customFieldByLabel": True,
    }
    sunbird_response = requests.post(
        f"{sunbird_url}/api/v2/quicksearch/items",
        headers=headers,
        json=payload,
        verify=False,
        auth=(sunbird_username, sunbird_password),
    )
    sunbird_json = sunbird_response.json()["searchResults"]["items"][0]

    number_units = int(sunbird_json["tiRUs"])

    return number_units


def check_and_update_model_size(
    session: requests.sessions.Session,
    field: dict,
    urls: UrlInitialization,
    computer_id: int,
) -> None:
    """Update a computer model's size if it doesn't match information from Sunbird

    Args:
        Session (Session object): The requests session object
        field (dict): Contains information about the rack location
        urls (common.urlinitialization.UrlInitialization): GLPI API URL's
        computer_id (int): ID of the computer associated with the rack item
    """
    computer_info = session.get(url=urls.COMPUTER_URL + f"/{computer_id}")
    computer_model_id = computer_info.json()["computermodels_id"]
    computer_model_info = session.get(
        url=urls.COMPUTER_MODEL_URL + f"/{computer_model_id}"
    )
    required_units = computer_model_info.json()["required_units"]
    if required_units != field["required_units"]:
        print(
            f"Modifying model size from {required_units} to {field['required_units']}"
        )
        glpi_put = {"required_units": field["required_units"], "id": computer_model_id}
        session.put(url=urls.COMPUTER_MODEL_URL, json={"input": glpi_put})


def check_and_post_processor(
    session: requests.sessions.Session, field: list, url: str, urls: UrlInitialization
) -> int:
    """A helper method to check the processor field at the given API endpoint (URL)
       and post the field if it is not present.

       NOTE: The CPU API has differing fields (designation instead of name, extra
       fields to populate, and misspelled fields["frequence" should clearly be
       "frequency"]).

    Args:
        session (Session object): The requests session object
        field (list): Contains information about processors
        url (str): GLPI API endpoint for processors
        urls (common.urlinitialization.UrlInitialization): GLPI API URL's

    Returns:
        id (int): GLPI ID of system processor
    """
    field = json.loads(field[0])
    if field["ProcessorType"] == "CPU":
        print("Checking GLPI CPU fields:")
        # Check if the field is present at the URL endpoint.
        if field["Model"]:
            search_criteria = field["Model"]
        else:
            search_criteria = field["ProcessorId"]["VendorId"]
        id = check_field(session, url, search_criteria={"designation": search_criteria})

        # Create a field if one was not found and return the ID.
        if id is None:
            # Get the manufacturer or create it (NOTE: This may create duplicates
            # with slight variation)
            manufacturers_id = check_and_post(
                session, urls.MANUFACTURER_URL, {"name": field["Manufacturer"]}
            )
            print("Creating GLPI CPU field:")
            glpi_post = {
                "designation": search_criteria,
                "nbcores_default": field["TotalCores"],
                "nbthreads_default": field["TotalThreads"],
                "manufacturers_id": manufacturers_id,
            }
            post_response = session.post(url=url, json={"input": glpi_post})
            print(str(post_response) + "\n")
            id = post_response.json()["id"]

        return id


def check_and_post_processor_item(
    session: requests.sessions.Session,
    field: list,
    url: str,
    item_id: int,
    processor_id: int,
    item_type: str,
    sockets: int,
) -> None:
    """A helper method to check the processor item field at the given API endpoint
    (URL) and post the field if it is not present.

    NOTE: The CPU Item API differs from the regular Processor component API. This
    is where it is associated with the "item" (the computer). The field names also
    differ from the normal processor API, even if they are repeated.

    Args:
        session (Session object): The requests session object
        field (list): Contains information about processors
        url (str): GLPI API endpoint for processors
        item_id (int): ID of the computer that the processor is associated with
        processor_id (int): ID of the processor itself
        item_type (str): Type of item associated with processor, usually "Computer"
        sockets (int): Number of processors associated with the computer
    """
    field = json.loads(field[0])
    if field["ProcessorType"] == "CPU":
        # Check if the field is present at the URL endpoint.
        print("Checking GLPI Processor fields:")
        ids = []
        glpi_fields_list = check_fields(session, url)

        for glpi_field in glpi_fields_list:
            if (
                glpi_field["items_id"] == item_id
                and glpi_field["itemtype"] == item_type
                and glpi_field["deviceprocessors_id"] == processor_id
            ):
                ids.append(glpi_field["id"])
                if len(ids) == sockets:
                    break

        print("Creating GLPI CPU Item field:")
        glpi_post = {
            "items_id": item_id,
            "itemtype": item_type,
            "deviceprocessors_id": processor_id,
            "nbcores": field["TotalCores"],
            "nbthreads": field["TotalThreads"],
        }
        for id in ids:
            post_response = session.put(url=url, json={"input": glpi_post})
            print(str(post_response) + "\n")
        for i in range(sockets - len(ids)):
            post_response = session.post(url=url, json={"input": glpi_post})
            print(str(post_response) + "\n")

        return


# Executes main if run as a script.
if __name__ == "__main__":
    main()<|MERGE_RESOLUTION|>--- conflicted
+++ resolved
@@ -52,11 +52,7 @@
         "-g",
         "--general_config",
         metavar="general_config",
-<<<<<<< HEAD
         help="path to general config YAML file, see general_config_example.yaml",
-=======
-        help="path to general config YAML file, " + "see general_config_example.yaml",
->>>>>>> 037e044f
         required=True,
     )
     parser.parser.add_argument(
