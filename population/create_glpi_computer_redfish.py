--- conflicted
+++ resolved
@@ -144,18 +144,17 @@
         + "integration/sunbird/example_sunbird.yml as an example",
     )
     parser.parser.add_argument(
-<<<<<<< HEAD
+        "--sku_for_dell",
+        action="store_false",
+        help="use this flag if you want to use sku's for dells, and serial_numbers for"
+        + "everything else",
+    )
+    parser.parser.add_argument(
         "-m",
         "--machine_list",
         metavar="machine_list",
         help="path to file that contains information of multiple machines."
         + "Use this flag if you would like to import multiple machines",
-=======
-        "--sku_for_dell",
-        action="store_false",
-        help="use this flag if you want to use sku's for dells, and serial_numbers for"
-        + "everything else",
->>>>>>> 524e08ef
     )
     args = parser.parser.parse_args()
 
@@ -245,6 +244,7 @@
                     sunbird_password,
                     sunbird_url,
                     sunbird_config,
+                    sku_for_dell,
                     machine["lab_choice"],
                 )
         except Exception:
@@ -253,53 +253,7 @@
             print(error_message)
             error_messages[machine["ipmi_ip"]] = error_message
 
-<<<<<<< HEAD
     print_error_table(error_messages)
-=======
-    REDFISH_OBJ = redfish.redfish_client(
-        base_url=REDFISH_BASE_URL,
-        username=ipmi_username,
-        password=ipmi_password,
-        default_prefix="/redfish/v1",
-        timeout=20,
-    )
-    REDFISH_OBJ.login(auth="session")
-    update_redfish_system_uri(REDFISH_OBJ, urls)
-
-    system_json = get_redfish_system(REDFISH_OBJ)
-    cpu_list = get_processor(REDFISH_OBJ)
-    ram_list = get_memory(REDFISH_OBJ)
-    storage_list = get_storage(REDFISH_OBJ)
-    nic_list, port_list = get_network(REDFISH_OBJ)
-    try:
-        REDFISH_OBJ.logout()
-    except redfish.rest.v1.RetriesExhaustedError:
-        pass
-    if no_dns:
-        hostname = no_dns
-    else:
-        hostname = get_hostname(public_ip, sku, system_json)
-
-    with SessionHandler(user_token, urls, no_verify) as session:
-        post_to_glpi(
-            session,
-            system_json,
-            cpu_list,
-            hostname,
-            ram_list,
-            storage_list,
-            nic_list,
-            port_list,
-            sku,
-            urls,
-            overwrite,
-            sunbird_username,
-            sunbird_password,
-            sunbird_url,
-            sunbird_config,
-            sku_for_dell,
-        )
->>>>>>> 524e08ef
 
     print_final_help()
 
@@ -551,11 +505,8 @@
     sunbird_password: str,
     sunbird_url: str,
     sunbird_config: dict,
-<<<<<<< HEAD
+    sku_for_dell: bool,
     lab_choice: str,
-=======
-    sku_for_dell: bool,
->>>>>>> 524e08ef
 ) -> None:
     """A method to post the JSON created to GLPI. This method calls numerous helper
        functions which create different parts of the JSON required, get fields from
@@ -578,11 +529,8 @@
         sunbird_password (str): Sunbird password
         sunbird_url (str): Sunbird URL
         sunbird_config (dict): a user-provided dictionary of lab locations and cabinets
-<<<<<<< HEAD
+        sku_for_dell (bool): If sku's should be used for dell's
         lab_choice (str): The lab that the machine is located in
-=======
-        sku_for_dell (bool): If sku's should be used for dell's
->>>>>>> 524e08ef
     """
     if sku_for_dell:
         if "dell" in system_json["Manufacturer"].lower():
@@ -614,14 +562,9 @@
     computer_model_id = check_and_post(
         session, urls.COMPUTER_MODEL_URL, {"name": system_json["Model"]}
     )
-<<<<<<< HEAD
-    processors_id = check_and_post_processor(session, cpu_list, urls.CPU_URL, urls)
-    locations_id = check_and_post(session, urls.LOCATION_URL, {"name": lab_choice})
-=======
     if cpu_list:
         processors_id = check_and_post_processor(session, cpu_list, urls.CPU_URL, urls)
-    locations_id = check_and_post(session, urls.LOCATION_URL, {"name": LAB_CHOICE})
->>>>>>> 524e08ef
+    locations_id = check_and_post(session, urls.LOCATION_URL, {"name": lab_choice})
 
     # The final dictionary for the machine JSON to post.
     glpi_post = {}
