--- conflicted
+++ resolved
@@ -704,10 +704,7 @@
                 vendor = json.loads(name)["Manufacturer"]
             else:
                 vendor = "None"
-<<<<<<< HEAD
-
-=======
->>>>>>> 74a24c94
+
         if "Id" in json.loads(name):
             manufacturers_id = vendor
             if vendor:
