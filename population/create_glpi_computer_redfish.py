--- conflicted
+++ resolved
@@ -1316,58 +1316,11 @@
     """
     print("Checking GLPI Rack Item fields:")
     # Check if the field is present at the URL endpoint.
-<<<<<<< HEAD
     id = check_field(
         session,
         url,
         search_criteria={
             "itemtype": item_type,
-=======
-    id = field["Item_Rack"]
-    glpi_fields_list = check_fields(session, url)
-
-    id_found = False
-    for glpi_fields in glpi_fields_list:
-        for glpi_field in glpi_fields.json():
-            if glpi_field["items_id"] == computer_id:
-                id = glpi_field["id"]
-                id_found = True
-                if (
-                    glpi_field["itemtype"] != item_type
-                    or glpi_field["position"] != field["Item_Rack"]
-                    or glpi_field["racks_id"] != rack_id
-                ):
-                    # Update item with changed location
-                    glpi_put = {
-                        "position": field["Item_Rack"],
-                        "racks_id": rack_id,
-                        "itemtype": item_type,
-                        "id": id,
-                    }
-                    put_response = session.put(url=url, json={"input": glpi_put})
-                    print(put_response)
-                    print(
-                        (
-                            f"Changed item's rack to {field['Rack']} and/or "
-                            f"position to {field['Item_Rack']}"
-                        )
-                    )
-                    break
-                else:
-                    print(
-                        (
-                            f"Found existing Rack Item in {field['DataCenter']} > "
-                            f"{field['Room']} > {field['Rack']} > "
-                            f"{field['Item_Rack']}, moving on..."
-                        )
-                    )
-                    break
-
-    # Create a field if one was not found and return the ID.
-    if id_found is False:
-        print("Creating GLPI Rack Item field:")
-        glpi_post = {
->>>>>>> 760003c9
             "items_id": computer_id,
             "position": field["Item_Rack"],
             "racks_id": rack_id,
