--- conflicted
+++ resolved
@@ -207,38 +207,8 @@
         cpu_list = get_processor(REDFISH_OBJ)
         ram_list = get_memory(REDFISH_OBJ)
         storage_list = get_storage(REDFISH_OBJ)
-
-<<<<<<< HEAD
-    if processor_output:
-        cpu_list = list(processor_output)
-    memory_output = get_memory(REDFISH_OBJ)
-    if memory_output:
-        ram_list = list(memory_output)
-    storage_output = get_storage(REDFISH_OBJ)
-    if storage_output:
-        storage_list = list(storage_output)
-    else:
-        storage_list = []
-
-    network_output = get_network(REDFISH_OBJ)
-    if network_output:
-        nic_output, port_output = network_output
-    else:
-        nic_output = False
-        port_output = False
-    if nic_output:
-        nic_list = list(nic_output)
-    else:
-        nic_list = []
-    if port_output:
-        port_list = list(port_output)
-    else:
-        port_list = []
-    REDFISH_OBJ.logout()
-=======
         nic_list, port_list = get_network(REDFISH_OBJ)
 
->>>>>>> dc953dca
     if no_dns:
         hostname = no_dns
     else:
