--- conflicted
+++ resolved
@@ -869,19 +869,12 @@
         check_and_post(
             session,
             urls.DISK_ITEM_URL,
-<<<<<<< HEAD
             {
                 "items_id": COMPUTER_ID,
                 "itemtype": "Computer",
-                "name": disk_id["SerialNumber"],
+                "name": disk_id.get("SerialNumber"),
                 "totalsize": size,
             },
-=======
-            COMPUTER_ID,
-            "Computer",
-            disk_id.get("SerialNumber"),
-            size,
->>>>>>> 3daa630e
         )
 
     return
@@ -1150,15 +1143,11 @@
             )
             return
 
-<<<<<<< HEAD
-        check_and_post(
-=======
         check_and_update_model_size(
             session, field=location_details, urls=urls, computer_id=computer_id
         )
 
-        rack_item_id = check_and_post_rack_item(
->>>>>>> 3daa630e
+        check_and_post(
             session,
             urls.ITEM_RACK_URL,
             {
@@ -1222,8 +1211,6 @@
     return number_units
 
 
-<<<<<<< HEAD
-=======
 def check_and_update_model_size(
     session: requests.sessions.Session,
     field: dict,
@@ -1252,65 +1239,6 @@
         session.put(url=urls.COMPUTER_MODEL_URL, json={"input": glpi_put})
 
 
-def check_and_post_rack_item(
-    session: requests.sessions.Session,
-    field: dict,
-    url: str,
-    rack_id: int,
-    item_type: str,
-    computer_id: int,
-) -> int:
-    """A helper method to check the rack item field at the given API endpoint (URL)
-       and post the field if it is not present.
-
-    Args:
-        Session (Session object): The requests session object
-        field (dict): Contains information about the rack location
-        url (str): GLPI API endpoint for the rack item field
-        rack_id (int): the id of the relavant rack in GLPI
-        item_type (str): Type of item associated with rack item, usually "Computer"
-        computer_id (int): ID of the computer associated with the rack item
-
-    Returns:
-        id (int): ID of the rack item in GLPI
-    """
-    print("Checking GLPI Rack Item fields:")
-    # Check if the field is present at the URL endpoint.
-    id = check_field(
-        session,
-        url,
-        search_criteria={
-            "itemtype": item_type,
-            "items_id": computer_id,
-            "position": field["Item_Rack"],
-            "racks_id": rack_id,
-        },
-    )
-
-    # Create a field if one was not found and return the ID.
-    glpi_post = {
-        "items_id": computer_id,
-        "position": field["Item_Rack"],
-        "racks_id": rack_id,
-        "itemtype": item_type,
-        "bgcolor": "#69ceba",  # Hardcoded, otherwise the rack won't show up in UI
-        "orientation": 0,  # Hardcoded, otherwise the rack won't show up in UI
-    }
-
-    id = create_or_update_glpi_item(session, url, glpi_post, id)
-    print("Created/Updated GLPI Rack Item field")
-    print(
-        (
-            f"Added computer to {field['DataCenter']} > "
-            f"{field['Room']} > {field['Rack']} > "
-            f"{field['Item_Rack']}"
-        )
-    )
-
-    return id
-
-
->>>>>>> 3daa630e
 def check_and_post_processor(
     session: requests.sessions.Session, field: list, url: str, urls: UrlInitialization
 ) -> int:
