--- conflicted
+++ resolved
@@ -272,13 +272,10 @@
             sku,
             urls,
             overwrite,
-<<<<<<< HEAD
             sunbird_username,
             sunbird_password,
             sunbird_url,
             sunbird_config,
-=======
->>>>>>> add37831
         )
 
     print_final_help()
@@ -537,13 +534,10 @@
     sku: bool,
     urls: UrlInitialization,
     overwrite: bool,
-<<<<<<< HEAD
     sunbird_username: str,
     sunbird_password: str,
     sunbird_url: str,
     sunbird_config: dict,
-=======
->>>>>>> add37831
 ) -> None:
     """A method to post the JSON created to GLPI. This method calls numerous helper
        functions which create different parts of the JSON required, get fields from
