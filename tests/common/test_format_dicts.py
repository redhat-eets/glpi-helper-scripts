--- conflicted
+++ resolved
@@ -1,10 +1,4 @@
-<<<<<<< HEAD
 from pytest import mark
-=======
-import sys
-
-sys.path.append("..")
->>>>>>> dc953dca
 
 import common.format_dicts as format_dicts
 from pytest import mark
